--- conflicted
+++ resolved
@@ -161,17 +161,13 @@
         act_fn = act_fn()
 
     os.chdir(args.dir)
-<<<<<<< HEAD
-=======
     os.makedirs(os.path.join(args.experiment_name, "tmp"), exist_ok=True)
->>>>>>> 4f973352
 
     # load data
     df_meta = pd.read_csv("181_metabolite_clinical.csv", index_col=0)
     metabolite = df_meta.iloc[:, 14:]
 
     mapping = load_mapping(args.mapping_file)
-<<<<<<< HEAD
     group_to_feats = {}
     for group, mets in mapping.items():
         valid = [m for m in mets if m in metabolite.columns]
@@ -180,20 +176,12 @@
 
     annot_rows = []
     for group, mets in group_to_feats.items():
-=======
-    annot_rows = []
-    for group, mets in mapping.items():
->>>>>>> 4f973352
         for m in mets:
             annot_rows.append({"metabolite": m, "group": group})
     annot = pd.DataFrame(annot_rows)
 
-<<<<<<< HEAD
     met_columns = annot["metabolite"].unique().tolist()
     metabolite = metabolite[met_columns]
-=======
-    # keep only metabolites present in mapping
-    metabolite = metabolite[annot["metabolite"].unique()]
 
     sim_df = pd.read_csv(args.scenario)
     out_col = [c for c in sim_df.columns if c.startswith("y_")][0]
@@ -205,7 +193,6 @@
     X_scaled = StandardScaler().fit_transform(X_log)
     df_scaled = pd.DataFrame(X_scaled, columns=metabolite.columns)
     train_base.loc[:, metabolite.columns] = df_scaled
->>>>>>> 4f973352
 
     groupunique = list(OrderedDict.fromkeys(annot["group"]))
     nvar = [sum(annot["group"] == g) for g in groupunique]
@@ -213,10 +200,7 @@
     feature_cols = []
     for g in groupunique:
         feature_cols.extend(annot[annot["group"] == g]["metabolite"].tolist())
-<<<<<<< HEAD
-=======
     train_base = train_base[feature_cols + ["phenotype"]]
->>>>>>> 4f973352
 
     node_num = pd.read_csv("layerinfo.csv")["node_num"].tolist()
     layer_num = pd.read_csv("layerinfo.csv")["layer_num"].tolist()
